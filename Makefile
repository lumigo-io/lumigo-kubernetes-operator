# VERSION defines the project version for the bundle.
# Update this value when you upgrade the version of your project.
# To re-generate a bundle for another specific version without changing the standard setup, you can:
# - use the VERSION as arg of the bundle target (e.g make bundle VERSION=0.0.2)
# - use environment variables to overwrite this value (e.g export VERSION=0.0.2)
VERSION ?= 0.0.1

# Image URLs to use all building/pushing image targets
IMG_VERSION ?= latest
CONTROLLER_IMG ?= host.docker.internal:5000/controller:$(IMG_VERSION)
PROXY_IMG ?= host.docker.internal:5000/telemetry-proxy:$(IMG_VERSION)
WATCHDOG_IMG ?= host.docker.internal:5000/watchdog:$(IMG_VERSION)
# ENVTEST_K8S_VERSION refers to the version of kubebuilder assets to be downloaded by envtest binary.
ENVTEST_K8S_VERSION = 1.28.0

GOCMD?= go

# Get the currently used golang install path (in GOPATH/bin, unless GOBIN is set)
ifeq (,$(shell $(GOCMD) env GOBIN))
GOBIN=$(shell $(GOCMD)go env GOPATH)/bin
else
GOBIN=$(shell $(GOCMD) env GOBIN)
endif

# Setting SHELL to bash allows bash commands to be executed by recipes.
# Options are set to exit when a recipe line exits non-zero or a piped command fails.
SHELL = /usr/bin/env bash -o pipefail
.SHELLFLAGS = -ec

.PHONY: all
all: install-tools build

TOOLS_MOD_DIR := ./tools
.PHONY: install-tools
install-tools:
	cd $(TOOLS_MOD_DIR) && $(GOCMD) install github.com/tcnksm/ghr

##@ General

# The help target prints out all targets with their descriptions organized
# beneath their categories. The categories are represented by '##@' and the
# target descriptions by '##'. The awk commands is responsible for reading the
# entire set of makefiles included in this invocation, looking for lines of the
# file as xyz: ## something, and then pretty-format the target and help. Then,
# if there's a line with ##@ something, that gets pretty-printed as a category.
# More info on the usage of ANSI control characters for terminal formatting:
# https://en.wikipedia.org/wiki/ANSI_escape_code#SGR_parameters
# More info on the awk command:
# http://linuxcommand.org/lc3_adv_awk.php

.PHONY: help
help: ## Display this help.
	@awk 'BEGIN {FS = ":.*##"; printf "\nUsage:\n  make \033[36m<target>\033[0m\n"} /^[a-zA-Z_0-9-]+:.*?##/ { printf "  \033[36m%-15s\033[0m %s\n", $$1, $$2 } /^##@/ { printf "\n\033[1m%s\033[0m\n", substr($$0, 5) } ' $(MAKEFILE_LIST)

##@ Development

.PHONY: manifests
manifests: controller-gen ## Generate WebhookConfiguration, ClusterRole and CustomResourceDefinition objects.
	(cd ./controller/src && $(CONTROLLER_GEN) rbac:roleName=manager-role crd webhook paths="." output:crd:artifacts:config=config/crd/bases )

.PHONY: generate
generate: controller-gen ## Generate code containing DeepCopy, DeepCopyInto, and DeepCopyObject method implementations.
	(cd ./controller/src && $(CONTROLLER_GEN) object:headerFile="hack/boilerplate.go.txt" paths="." )

.PHONY: fmt
fmt: ## Run go fmt against code.
	(cd ./controller/src && $(GOCMD) fmt .)

.PHONY: vet
vet: ## Run go vet against code.
	(cd ./controller/src && $(GOCMD) vet .)

.PHONY: test
test: manifests generate fmt vet envtest ## Run tests.
	(cd ./controller/src && KUBEBUILDER_ASSETS="$(shell $(ENVTEST) use $(ENVTEST_K8S_VERSION) --bin-dir $(LOCALBIN) -p path)" $(GOCMD) test ./... -coverprofile cover.out )

##@ Build

.PHONY: build
build: generate fmt vet ## Build manager binary.
	$(GOCMD) build -o bin/manager ./controller/main.go

.PHONY: run
run: manifests generate fmt vet ## Run a controller from your host.
	$(GOCMD) run ./controller/main.go

.PHONY: e2e-tests
e2e-tests:
	cd tests && $(GOCMD) test

# If you wish built the manager image targeting other platforms you can use the --platform flag.
# (i.e. docker build --platform linux/arm64 ). However, you must enable docker buildKit for it.
# More info: https://docs.docker.com/develop/develop-images/build_enhancements/
.PHONY: docker-build
<<<<<<< HEAD
docker-build: test ## Build docker image with the manager.
	docker build -t ${CONTROLLER_IMG} --build-arg "target_platform=$(TARGET_PLATFORM)" -f controller/Dockerfile controller
	docker build -t ${PROXY_IMG} --build-arg "target_platform=$(TARGET_PLATFORM)" -f telemetryproxy/Dockerfile telemetryproxy
	docker build -t ${WATCHDOG_IMG} --build-arg "target_platform=$(TARGET_PLATFORM)" -f watchdog/Dockerfile watchdog
=======
docker-build: test docker-build-without-tests ## Build docker image with the manager.
	echo "Finished building docker image"

.PHONY: docker-build-controller
docker-build-controller:
	docker build -t ${CONTROLLER_IMG} -f controller/Dockerfile controller

.PHONY: docker-build-telemetry-proxy
docker-build-telemetry-proxy:
	docker build -t ${PROXY_IMG} -f telemetryproxy/Dockerfile telemetryproxy

# Used by our IT because we dont want to run the tests there
.PHONY: docker-build-without-tests
docker-build-without-tests: docker-build-controller docker-build-telemetry-proxy
>>>>>>> cb76f45c

.PHONY: docker-push
docker-push: ## Push docker image with the manager.
	docker push ${CONTROLLER_IMG}
	docker push ${PROXY_IMG}
	docker push ${WATCHDOG_IMG}

# PLATFORMS defines the target platforms for  the manager image be build to provide support to multiple
# architectures. (i.e. make docker-buildx CONTROLLER_IMG=myregistry/mypoperator:0.0.1). To use this option you need to:
# - able to use docker buildx . More info: https://docs.docker.com/build/buildx/
# - have enable BuildKit, More info: https://docs.docker.com/develop/develop-images/build_enhancements/
# - be able to push the image for your registry (i.e. if you do not inform a valid value via CONTROLLER_IMG=<myregistry/image:<tag>> than the export will fail)
# To properly provided solutions that supports more than one platform you should use this option.
PLATFORMS ?= linux/arm64,linux/amd64 #,linux/s390x,linux/ppc64le
.PHONY: docker-buildx
docker-buildx: test docker-buildx-manager docker-buildx-telemetry-proxy docker-buildx-watchdog  ## Build and push docker image for the manager for cross-platform support

.PHONY: docker-buildx-manager
docker-buildx-manager: ## Build and push docker image for the manager for cross-platform support; this target does NOT run unit tests, it is meant for CI/CD
	( cd controller && \
	sed -e '1 s/\(^FROM\)/FROM --platform=\$$\{BUILDPLATFORM\}/; t' -e ' 1,// s//FROM --platform=\$$\{BUILDPLATFORM\}/' Dockerfile > Dockerfile.cross && \
	docker buildx create --name project-v3-builder && \
	docker buildx use project-v3-builder && \
	docker buildx build --push --provenance=false --platform=$(PLATFORMS) --tag ${CONTROLLER_IMG} -f Dockerfile.cross . && \
	docker buildx rm project-v3-builder && \
	rm Dockerfile.cross )

.PHONY: docker-buildx-telemetry-proxy
docker-buildx-telemetry-proxy: ## Build and push docker image for the manager for cross-platform support
	( cd telemetryproxy && \
	sed -e '1 s/\(^FROM\)/FROM --platform=\$$\{BUILDPLATFORM\}/; t' -e ' 1,// s//FROM --platform=\$$\{BUILDPLATFORM\}/' Dockerfile > Dockerfile.cross && \
	docker buildx create --name project-v3-builder && \
	docker buildx use project-v3-builder && \
	docker buildx build --push --provenance=false --platform=$(PLATFORMS) --tag ${PROXY_IMG} -f Dockerfile.cross --build-arg "version=$(VERSION)" . && \
	docker buildx rm project-v3-builder && \
	rm Dockerfile.cross )

.PHONY: docker-buildx-watchdog
docker-buildx-watchdog: ## Build and push docker image for the manager for cross-platform support
	( cd watchdog && \
	sed -e '1 s/\(^FROM\)/FROM --platform=\$$\{BUILDPLATFORM\}/; t' -e ' 1,// s//FROM --platform=\$$\{BUILDPLATFORM\}/' Dockerfile > Dockerfile.cross && \
	docker buildx create --name project-v3-builder && \
	docker buildx use project-v3-builder && \
	docker buildx build --push --provenance=false --platform=$(PLATFORMS) --tag ${WATCHDOG_IMG} -f Dockerfile.cross --build-arg "version=$(VERSION)" . && \
	docker buildx rm project-v3-builder && \
	rm Dockerfile.cross )

##@ Deployment

ifndef ignore-not-found
  ignore-not-found = false
endif

.PHONY: install
install: manifests kustomize ## Install CRDs into the K8s cluster specified in ~/.kube/config.
	$(KUSTOMIZE) build config/crd | kubectl apply -f -

.PHONY: uninstall
uninstall: manifests kustomize ## Uninstall CRDs from the K8s cluster specified in ~/.kube/config. Call with ignore-not-found=true to ignore resource not found errors during deletion.
	$(KUSTOMIZE) build config/crd | kubectl delete --ignore-not-found=$(ignore-not-found) -f -

.PHONY: deploy
deploy: manifests kustomize ## Deploy controller to the K8s cluster specified in ~/.kube/config.
	cd config/manager && $(KUSTOMIZE) edit set image controller=${CONTROLLER_IMG}
	$(KUSTOMIZE) build config/default | kubectl apply -f -

.PHONY: undeploy
undeploy: ## Undeploy controller from the K8s cluster specified in ~/.kube/config. Call with ignore-not-found=true to ignore resource not found errors during deletion.
	$(KUSTOMIZE) build config/default | kubectl delete --ignore-not-found=$(ignore-not-found) -f -

##@ Build Dependencies

## Location to install dependencies to
LOCALBIN ?= $(shell pwd)/bin
$(LOCALBIN):
	mkdir -p $(LOCALBIN)

## Tool Binaries
KUSTOMIZE ?= $(LOCALBIN)/kustomize
CONTROLLER_GEN ?= $(LOCALBIN)/controller-gen
ENVTEST ?= $(LOCALBIN)/setup-envtest

## Tool Versions
KUSTOMIZE_VERSION ?= v3.8.7
CONTROLLER_TOOLS_VERSION ?= v0.10.0

KUSTOMIZE_INSTALL_SCRIPT ?= "https://raw.githubusercontent.com/kubernetes-sigs/kustomize/master/hack/install_kustomize.sh"
.PHONY: kustomize
kustomize: $(KUSTOMIZE) ## Download kustomize locally if necessary.
$(KUSTOMIZE): $(LOCALBIN)
	test -s $(LOCALBIN)/kustomize || { curl -Ss $(KUSTOMIZE_INSTALL_SCRIPT) | bash -s -- $(subst v,,$(KUSTOMIZE_VERSION)) $(LOCALBIN); }

.PHONY: controller-gen
controller-gen: $(CONTROLLER_GEN) ## Download controller-gen locally if necessary.
$(CONTROLLER_GEN): $(LOCALBIN)
	test -s $(LOCALBIN)/controller-gen || GOBIN=$(LOCALBIN) $(GOCMD) install sigs.k8s.io/controller-tools/cmd/controller-gen@$(CONTROLLER_TOOLS_VERSION)

## Pin the version of setup-envtest until https://github.com/kubernetes-sigs/controller-runtime/issues/2720 is resolved.
.PHONY: envtest
envtest: $(ENVTEST) ## Download envtest-setup locally if necessary.
$(ENVTEST): $(LOCALBIN)
	test -s $(LOCALBIN)/setup-envtest || GOBIN=$(LOCALBIN) $(GOCMD) install sigs.k8s.io/controller-runtime/tools/setup-envtest@c7e1dc9b<|MERGE_RESOLUTION|>--- conflicted
+++ resolved
@@ -92,13 +92,7 @@
 # (i.e. docker build --platform linux/arm64 ). However, you must enable docker buildKit for it.
 # More info: https://docs.docker.com/develop/develop-images/build_enhancements/
 .PHONY: docker-build
-<<<<<<< HEAD
-docker-build: test ## Build docker image with the manager.
-	docker build -t ${CONTROLLER_IMG} --build-arg "target_platform=$(TARGET_PLATFORM)" -f controller/Dockerfile controller
-	docker build -t ${PROXY_IMG} --build-arg "target_platform=$(TARGET_PLATFORM)" -f telemetryproxy/Dockerfile telemetryproxy
-	docker build -t ${WATCHDOG_IMG} --build-arg "target_platform=$(TARGET_PLATFORM)" -f watchdog/Dockerfile watchdog
-=======
-docker-build: test docker-build-without-tests ## Build docker image with the manager.
+docker-build: test docker-build-without-tests
 	echo "Finished building docker image"
 
 .PHONY: docker-build-controller
@@ -109,10 +103,12 @@
 docker-build-telemetry-proxy:
 	docker build -t ${PROXY_IMG} -f telemetryproxy/Dockerfile telemetryproxy
 
-# Used by our IT because we dont want to run the tests there
+docker-build-watchdog:
+	docker build -t ${WATCHDOG_IMG} -f watchdog/Dockerfile watchdog
+
+# Used by our IT because we don't want to run the tests there
 .PHONY: docker-build-without-tests
-docker-build-without-tests: docker-build-controller docker-build-telemetry-proxy
->>>>>>> cb76f45c
+docker-build-without-tests: docker-build-controller docker-build-telemetry-proxy docker-build-watchdog
 
 .PHONY: docker-push
 docker-push: ## Push docker image with the manager.
