name: build-and-test
on:
  push:
    branches: [ main ]

  pull_request:

concurrency:
<<<<<<< HEAD
  group: ${{ github.workflow }}-${{ github.ref }}
=======
  group: build-and-test-${{ github.ref }}
>>>>>>> e64d34cd
  cancel-in-progress: true

jobs:
  unit-test:
    timeout-minutes: 30
    runs-on: ubuntu-latest
    steps:
      - name: Checkout
        uses: actions/checkout@v3
        with:
          fetch-depth: 1  # We do not need the git history
      - name: Setup Go
        uses: actions/setup-go@v3
        with:
          go-version: 1.23
      - name: Run tests
        run: |
          make test

  test-helm-upgrade:
    runs-on: ubuntu-latest
    services:
      # Run a local registry
      registry:
        image: registry:2
        ports:
          - 5000:5000
    steps:
      - name: Checkout
        uses: actions/checkout@v3
        with:
          fetch-depth: 0
      # The networking setup of this job is... complex. We run a local registry as
      # a service, which means that on the worker node there is a registry on localhost:5000.
      # However, Minikube cannot pull images from *that* localhost, because it's own localhost
      # is something else, so we need to reference the registry via the IP of the worker machine,
      # and configure `minikube` to treat that registry as insecure (i.e., talking HTTP instead
      # of HTTPS). But the fun does not end here: since we cannot use localhost in the image name,
      # the `docker/build-push-action@v3` cannot apparently be told to consider the repo as insecure!
      # So we need to output images to file, and then push them to the local repo via regctl.
      - name: Look up host ip
        id: hostip
        run: |
          ip a
          echo "ip=$(ip addr show eth0 | grep "inet\b" | awk '{print $2}' | cut -d/ -f1)" >> ${GITHUB_OUTPUT}
      - name: Install regctl
        env:
          GH_TOKEN: ${{ secrets.TRIGGER_RELEASE_TOKEN }}
        run: |
          gh release download v0.5.0 --repo regclient/regclient --pattern regctl-linux-amd64 --output /tmp/regctl
          chmod 0755 /tmp/regctl
          sudo mv /tmp/regctl /usr/bin/regctl
      - name: Configure regctl
        run: |
          # Configure local registry as insecure
          /usr/bin/regctl registry set --tls disabled "${{ steps.hostip.outputs.ip }}:5000"
      - name: Set up Docker Buildx
        uses: docker/setup-buildx-action@v2
      - name: Build controller image and save it to file
        uses: docker/build-push-action@v3
        with:
          platforms: linux/amd64
          context: controller
          file: controller/Dockerfile
          tags: ${{ steps.hostip.outputs.ip }}:5000/controller:${{ github.run_id }}
          outputs: type=oci,dest=controller-image.tar
      - name: Build telemetry-proxy image and save it to file
        uses: docker/build-push-action@v3
        with:
          platforms: linux/amd64
          context: telemetryproxy
          file: telemetryproxy/Dockerfile
          build-args: version=${{ github.sha }}
          tags: ${{ steps.hostip.outputs.ip }}:5000/telemetry-proxy:${{ github.run_id }}
          outputs: type=oci,dest=telemetry-proxy-image.tar
      - name: Build watchdog image and save it to file
        uses: docker/build-push-action@v3
        with:
          platforms: linux/amd64
          context: watchdog
          file: watchdog/Dockerfile
          build-args: version=${{ github.sha }}
          tags: ${{ steps.hostip.outputs.ip }}:5000/watchdog:${{ github.run_id }}
          outputs: type=oci,dest=watchdog-image.tar
      - name: Push container images to local repository
        env:
          CONTROLLER_IMG: ${{ steps.hostip.outputs.ip }}:5000/controller:${{ github.run_id }}
          PROXY_IMG: ${{ steps.hostip.outputs.ip }}:5000/telemetry-proxy:${{ github.run_id }}
          WATCHDOG_IMG: ${{ steps.hostip.outputs.ip }}:5000/watchdog:${{ github.run_id }}
        run: |
          set -eux
          regctl image import "${CONTROLLER_IMG}" controller-image.tar -v info
          regctl image inspect "${CONTROLLER_IMG}"

          regctl image import "${PROXY_IMG}" telemetry-proxy-image.tar -v info
          regctl image inspect "${PROXY_IMG}"

          regctl image import "${WATCHDOG_IMG}" watchdog-image.tar -v info
          regctl image inspect "${WATCHDOG_IMG}"
      - name: Install minikube
        uses: medyagh/setup-minikube@v0.0.11
        with:
          start-args: --insecure-registry "${{ steps.hostip.outputs.ip }}:5000"
          driver: docker
      - name: Install kubectl
        uses: azure/setup-kubectl@v3
      - name: Set up Helm
        run: curl -fsSL -o get_helm.sh https://raw.githubusercontent.com/helm/helm/main/scripts/get-helm-3 | bash
      - name: Install latest released Helm chart
        run: |
          helm repo add lumigo https://lumigo-io.github.io/lumigo-kubernetes-operator

          helm install lumigo lumigo/lumigo-operator --namespace lumigo-system --create-namespace --dry-run

          if ! helm install lumigo lumigo/lumigo-operator --namespace lumigo-system --create-namespace --debug --wait --timeout 4m; then
            kubectl describe all -n lumigo-system
            exit 1
          fi

          kubectl get all -A
      - name: Deploy locally-built operator
        env:
          CONTROLLER_IMG: ${{ steps.hostip.outputs.ip }}:5000/controller
          PROXY_IMG: ${{ steps.hostip.outputs.ip }}:5000/telemetry-proxy
          WATCHDOG_IMG: ${{ steps.hostip.outputs.ip }}:5000/watchdog
        run: |
          helm repo add prometheus-community https://prometheus-community.github.io/helm-charts
          helm dependency build charts/lumigo-operator

          helm upgrade --install lumigo charts/lumigo-operator \
            --namespace lumigo-system --create-namespace \
            --set "controllerManager.manager.image.repository=${CONTROLLER_IMG}" \
            --set "controllerManager.manager.image.tag=${{ github.run_id }}" \
            --set "controllerManager.telemetryProxy.image.repository=${PROXY_IMG}" \
            --set "controllerManager.telemetryProxy.image.tag=${{ github.run_id }}" \
            --set "telemetryProxy.image.repository=${PROXY_IMG}" \
            --set "telemetryProxy.image.tag=${{ github.run_id }}" \
            --set "watchdog.image.repository=${WATCHDOG_IMG}" \
            --set "watchdog.image.tag=${{ github.run_id }}" \
            --set "watchdog.enabled=true" \
            --dry-run

          if ! helm upgrade --install lumigo charts/lumigo-operator \
            --namespace lumigo-system --create-namespace \
            --set "controllerManager.manager.image.repository=${CONTROLLER_IMG}" \
            --set "controllerManager.manager.image.tag=${{ github.run_id }}" \
            --set "controllerManager.telemetryProxy.image.repository=${PROXY_IMG}" \
            --set "controllerManager.telemetryProxy.image.tag=${{ github.run_id }}" \
            --set "telemetryProxy.image.repository=${PROXY_IMG}" \
            --set "telemetryProxy.image.tag=${{ github.run_id }}" \
            --set "watchdog.image.repository=${WATCHDOG_IMG}" \
            --set "watchdog.image.tag=${{ github.run_id }}" \
            --set "watchdog.enabled=true" \
            --debug --wait --timeout 4m; then

            kubectl describe all -n lumigo-system
            kubectl logs -l control-plane=controller-manager -n lumigo-system -c manager
            kubectl logs -l control-plane=controller-manager -n lumigo-system -c events-scraper
            kubectl logs -l control-plane=watchdog -n lumigo-system -c watchdog
            kubectl logs -l control-plane=telemetry-proxy -n lumigo-system -c telemetry-proxy
            exit 1
          fi
      - name: Run end-to-end tests
        env:
          DELETE_TEST_NAMESPACES: "false"
        run: |
          if ! make e2e-tests; then
            kubectl describe all -A
            kubectl logs -l control-plane=controller-manager -n lumigo-system -c manager
            kubectl logs -l control-plane=controller-manager -n lumigo-system -c telemetry-proxy
            kubectl logs -l control-plane=controller-manager -n lumigo-system -c watchdog
            exit 1
          fi

  test-kustomize:
    runs-on: ubuntu-latest
    services:
      # Run a local registry
      registry:
        image: registry:2
        ports:
          - 5000:5000
    steps:
      # The networking setup of this job is... complex. We run a local registry as
      # a service, which means that on the worker node there is a registry on localhost:5000.
      # However, Minikube cannot pull images from *that* localhost, because it's own localhost
      # is something else, so we need to reference the registry via the IP of the worker machine,
      # and configure `minikube` to treat that registry as insecure (i.e., talking HTTP instead
      # of HTTPS). But the fun does not end here: since we cannot use localhost in the image name,
      # the `docker/build-push-action@v3` cannot apparently be told to consider the repo as insecure!
      # So we need to output images to file, and then push them to the local repo via regctl.
      - name: Checkout
        uses: actions/checkout@v3
        with:
          fetch-depth: 0
      - name: Look up host ip
        id: hostip
        run: |
          ip a
          echo "ip=$(ip addr show eth0 | grep "inet\b" | awk '{print $2}' | cut -d/ -f1)" >> ${GITHUB_OUTPUT}
      - name: Install regctl
        env:
          GH_TOKEN: ${{ secrets.TRIGGER_RELEASE_TOKEN }}
        run: |
          gh release download v0.5.0 --repo regclient/regclient --pattern regctl-linux-amd64 --output /tmp/regctl
          chmod 0755 /tmp/regctl
          sudo mv /tmp/regctl /usr/bin/regctl
      - name: Configure regctl
        run: |
          # Configure local registry as insecure
          /usr/bin/regctl registry set --tls disabled "${{ steps.hostip.outputs.ip }}:5000"
      - name: Set up Docker Buildx
        uses: docker/setup-buildx-action@v2
      - name: Build controller image and save it to file
        uses: docker/build-push-action@v3
        with:
          platforms: linux/amd64
          context: controller
          file: controller/Dockerfile
          tags: ${{ steps.hostip.outputs.ip }}:5000/controller:${{ github.run_id }}
          outputs: type=oci,dest=controller-image.tar
      - name: Build telemetry-proxy image and save it to file
        uses: docker/build-push-action@v3
        with:
          platforms: linux/amd64
          context: telemetryproxy
          file: telemetryproxy/Dockerfile
          build-args: version=${{ github.sha }}
          tags: ${{ steps.hostip.outputs.ip }}:5000/telemetry-proxy:${{ github.run_id }}
          outputs: type=oci,dest=telemetry-proxy-image.tar
      - name: Build watchdog image and save it to file
        uses: docker/build-push-action@v3
        with:
          platforms: linux/amd64
          context: watchdog
          file: watchdog/Dockerfile
          build-args: version=${{ github.sha }}
          tags: ${{ steps.hostip.outputs.ip }}:5000/watchdog:${{ github.run_id }}
          outputs: type=oci,dest=watchdog-image.tar
      - name: Push container images to local repository
        env:
          CONTROLLER_IMG: ${{ steps.hostip.outputs.ip }}:5000/controller:${{ github.run_id }}
          PROXY_IMG: ${{ steps.hostip.outputs.ip }}:5000/telemetry-proxy:${{ github.run_id }}
          WATCHDOG_IMG: ${{ steps.hostip.outputs.ip }}:5000/watchdog:${{ github.run_id }}
        run: |
          set -eux
          regctl image import "${CONTROLLER_IMG}" controller-image.tar -v info
          regctl image inspect "${CONTROLLER_IMG}"

          regctl image import "${PROXY_IMG}" telemetry-proxy-image.tar -v info
          regctl image inspect "${PROXY_IMG}"

          regctl image import "${WATCHDOG_IMG}" watchdog-image.tar -v info
          regctl image inspect "${WATCHDOG_IMG}"
      - name: Install minikube
        uses: medyagh/setup-minikube@v0.0.11
        with:
          start-args: --insecure-registry "${{ steps.hostip.outputs.ip }}:5000"
          driver: docker
          # cni: bridge
      - name: Install kubectl
        uses: azure/setup-kubectl@v3
      - name: Install Cert Manager
        run: |
          kubectl apply -f https://github.com/cert-manager/cert-manager/releases/download/v1.11.0/cert-manager.yaml
          sleep 1m # Give time for the Webhook to start
      - name: Set up yq
        run: |
          sudo wget -qO /usr/local/bin/yq https://github.com/mikefarah/yq/releases/latest/download/yq_linux_amd64
          sudo chmod +x /usr/local/bin/yq
      - name: Deploy locally-built operator
        env:
          CONTROLLER_IMG: ${{ steps.hostip.outputs.ip }}:5000/controller:${{ github.run_id }}
          PROXY_IMG: ${{ steps.hostip.outputs.ip }}:5000/telemetry-proxy:${{ github.run_id }}
          WATCHDOG_IMG: ${{ steps.hostip.outputs.ip }}:5000/watchdog:${{ github.run_id }}
        run: |
          yq -i "(select(documentIndex == 1).spec.template.spec.containers[] | select(.name == \"manager\")).image = \"${CONTROLLER_IMG}\"" config/manager/manager.yaml
          yq -i "(select(documentIndex == 1).spec.template.spec.containers[] | select(.name == \"telemetry-proxy\")).image = \"${PROXY_IMG}\"" config/manager/manager.yaml
          yq -i "(.spec.template.spec.containers[] | select(.name == \"watchdog\")).image = \"${WATCHDOG_IMG}\"" config/watchdog/deployment.yaml
          kubectl create namespace lumigo-system
          kubectl apply -k config/default -n lumigo-system
      - name: Run end-to-end tests
        env:
          DELETE_TEST_NAMESPACES: "false"
        run: |
          if ! make e2e-tests; then
            kubectl describe all -A
            kubectl logs -l control-plane=controller-manager -n lumigo-system -c manager
            kubectl logs -l control-plane=controller-manager -n lumigo-system -c telemetry-proxy
            kubectl logs -l control-plane=watchdog -n lumigo-system -c watchdog
            kubectl logs -l control-plane=telemetry-proxy -n lumigo-system -c telemtry-proxy
            exit 1
          fi

  test-kind:
    runs-on: ubuntu-latest
    steps:
      - name: Checkout
        uses: actions/checkout@v3
        with:
          fetch-depth: 1  # We do not need the git history
      - name: Set up Docker Buildx
        uses: docker/setup-buildx-action@v2
      - name: Run Kind tests
        working-directory: tests/kubernetes-distros/kind
        run: go test -timeout 15m -test.v -args -v 4
        env:
          KEEP_OTLP_DATA: true
      - run: ls -lR tests/kubernetes-distros/kind
        if: always()
      - name: Store OTLP test data as artifact
        if: always()
        uses: actions/upload-artifact@v4
        with:
          name: kind-otlp-data
          # Skip container images
          path: |
            tests/kubernetes-distros/kind/resources/test-runs/${{ github.run_id }}
            !tests/kubernetes-distros/kind/resources/test-runs/${{ github.run_id }}/*.tgz

  test-quickstart:
    runs-on: ubuntu-latest
    steps:
      - name: Checkout
        uses: actions/checkout@v3
        with:
          fetch-depth: 1  # We do not need the git history
      - name: Set up Docker Buildx
        uses: docker/setup-buildx-action@v2
      - name: Run quickstart (monitored namespaces on installation) tests
        working-directory: tests/quickstart
        run: go test -timeout 15m -test.v -args -v 4
        env:
          KEEP_OTLP_DATA: true
      - run: ls -lR tests/quickstart
        if: always()
      - name: Store OTLP test data as artifact
        if: always()
        uses: actions/upload-artifact@v4
        with:
          name: kind-otlp-data-quickstart
          # Skip container images
          path: |
            tests/quickstart/resources/test-runs/${{ github.run_id }}
            !tests/quickstart/resources/test-runs/${{ github.run_id }}/*.tgz

  test-controller-for-security-issues:
    runs-on: ubuntu-latest
    steps:
      - name: Checkout
        uses: actions/checkout@v3
        with:
          fetch-depth: 1  # We do not need the git history
      - name: Set up Docker Buildx
        uses: docker/setup-buildx-action@v2

      - name: Build controller image and save it to file
        uses: docker/build-push-action@v3
        with:
          platforms: linux/amd64
          context: controller
          file: controller/Dockerfile
          tags: controller:${{ github.run_id }}
          push: false
          load: true
      - name: Scan controller image
        uses: anchore/scan-action@v3
        env:
          GRYPE_DB_VALIDATE_AGE: false
        with:
          image: controller:${{ github.run_id }}
          severity-cutoff: high
          only-fixed: true
          add-cpes-if-none: true
          output-format: table

  test-telemetry-proxy-for-security-issues:
    runs-on: ubuntu-latest
    steps:
      - name: Checkout
        uses: actions/checkout@v3
        with:
          fetch-depth: 1  # We do not need the git history
      - name: Set up Docker Buildx
        uses: docker/setup-buildx-action@v2

      - name: Build telemetry-proxy image and save it to file
        uses: docker/build-push-action@v3
        with:
          platforms: linux/amd64
          context: telemetryproxy
          file: telemetryproxy/Dockerfile
          build-args: version=${{ github.sha }}
          tags: telemetry-proxy:${{ github.run_id }}
          push: false
          load: true
      - name: Scan telemetry-proxy image
        env:
          GRYPE_DB_VALIDATE_AGE: false
        uses: anchore/scan-action@v3
        with:
          image: telemetry-proxy:${{ github.run_id }}
          severity-cutoff: critical
          only-fixed: true
          add-cpes-if-none: true
          output-format: table

  test-watchdog-for-security-issues:
    runs-on: ubuntu-latest
    steps:
      - name: Checkout
        uses: actions/checkout@v3
        with:
          fetch-depth: 1  # We do not need the git history
      - name: Set up Docker Buildx
        uses: docker/setup-buildx-action@v2

      - name: Build watchdog image and save it to file
        uses: docker/build-push-action@v3
        with:
          platforms: linux/amd64
          context: watchdog
          file: watchdog/Dockerfile
          build-args: version=${{ github.sha }}
          tags: watchdog:${{ github.run_id }}
          push: false
          load: true
      - name: Scan watchdog image
        uses: anchore/scan-action@v3
        env:
          GRYPE_DB_VALIDATE_AGE: false
        with:
          image: watchdog:${{ github.run_id }}
          severity-cutoff: critical
          only-fixed: true
          add-cpes-if-none: true
          output-format: table

  verify-telemetry-proxy-arch:
    runs-on: ubuntu-latest
    concurrency:
      group: ${{ github.workflow }}-${{ github.ref }} # effectively means a concurrency of 1, as the docker-buildx-telemetry-proxy does not handle a concurrent build
    strategy:
      matrix:
        platform: [linux/amd64, linux/arm64]
    steps:
      - name: Checkout code
        uses: actions/checkout@v3
        with:
          fetch-depth: 1
      - name: Set up Docker Buildx
        uses: docker/setup-buildx-action@v2
        with:
          install: true
      - name: Verify telemetry proxy architecture
        run: |
          arch=$(echo ${{ matrix.platform }} | cut -d'/' -f2)
          make docker-buildx-telemetry-proxy PLATFORMS=${{ matrix.platform }} PROXY_IMG=${PROXY_IMG}-$arch POST_BUILD_FLAG=--load
          image_arch=$(docker inspect ${PROXY_IMG}-$arch | jq -r '.[] | select(.RepoTags[0] == "${PROXY_IMG}-$arch") | .Architecture')
          file_output=$(docker run --rm --entrypoint="" "${PROXY_IMG}-$arch" sh -c "apk add --no-cache --quiet file >/dev/null 2>&1; file -b /lumigo/bin/otelcol")
          if [[ "$arch" == "arm64" && ! "$file_output" =~ ARM|aarch64 ]]; then
            echo "Architecture mismatch: $arch container should contain ARM binary but found: $file_output"
            exit 1
          elif [[ "$arch" == "amd64" && ! "$file_output" =~ x86-64|x86_64|AMD64 ]]; then
            echo "❌ Architecture mismatch: $arch container should contain x86_64 binary but found: $file_output"
            exit 1
          fi
          echo "✅ Architecture verification passed for $arch"
        env:
          PROXY_IMG: host.docker.internal:5000/telemetry-proxy
          IMG_VERSION: test
          POST_BUILD_FLAG: --output=type=docker

  all-tests:
    runs-on: ubuntu-latest
    needs:
    - unit-test
    - test-helm-upgrade
    - test-kustomize
    - test-kind
    - test-quickstart
    - test-controller-for-security-issues
    - test-telemetry-proxy-for-security-issues
    - test-watchdog-for-security-issues
    - verify-telemetry-proxy-arch
    steps:
      - name: no-op
        run: echo '*tongue click* noice'

  check-should-release:
    if: github.ref == 'refs/heads/main'
    runs-on: ubuntu-latest
    needs:
      - all-tests
    steps:
      - name: Checkout
        uses: actions/checkout@v3
      - name: Check whether we need to release
        id: release-check
        uses: dorny/paths-filter@v2
        with:
          filters: .github/file-filters.yaml
    outputs:
      do-release: steps.release-check.outputs.new-release

  validate-release-increment:
    if: github.ref == 'refs/heads/main' && needs.check-should-release.outputs.do-release
    runs-on: ubuntu-latest
    needs:
    - check-should-release
    steps:
      - name: Checkout
        uses: actions/checkout@v3
        with:
          fetch-depth: 2 # We need this commit and the previous to check validity of version change
      - name: Validate version change
        id: validate-version-change
        run: |
          if ./.github/workflows/scripts/validate_version_increment.sh; then
            echo -n "perform-release=true" >> ${GITHUB_OUTPUT}
          else
            echo -n "perform-release=false" >> ${GITHUB_OUTPUT}
          fi
      - name: Export version
        id: export_version
        run: |
          echo -n "version=$(cat VERSION)" >> ${GITHUB_OUTPUT}
    outputs:
      perform-release: ${{ steps.validate-version-change.outputs.perform-release }}
      version: ${{ steps.export_version.outputs.version }}

  publish-controller-ecr-image:
    strategy:
      matrix:
        include:
          - ecr-registry: public.ecr.aws
            registry-type: public
          - ecr-registry: 709825985650.dkr.ecr.us-east-1.amazonaws.com
            registry-type: private
            registries: "709825985650"
    runs-on: ubuntu-latest
    needs:
    - validate-release-increment
    if: ${{ needs.validate-release-increment.outputs.perform-release == 'true' }}
    steps:
      - name: Checkout
        uses: actions/checkout@v3
        with:
          fetch-depth: 0
      - name: Setup Go
        uses: actions/setup-go@v3
        with:
          go-version: 1.23
      - name: Install tools
        run: |
          make install-tools
      - name: Configure AWS credentials
        uses: aws-actions/configure-aws-credentials@v1
        with:
          aws-access-key-id: ${{ secrets.AWS_ACCESS_KEY_ID }}
          aws-secret-access-key: ${{ secrets.AWS_SECRET_ACCESS_KEY }}
          aws-region: us-east-1
      - name: Login to Amazon ECR
        id: login-ecr
        uses: aws-actions/amazon-ecr-login@v1
        with:
          registry-type: ${{ matrix.registry-type }}
          registries: ${{ matrix.registries }}
      - name: Build and push container image to Amazon ECR
        env:
          CONTROLLER_IMG: ${{ matrix.ecr-registry }}/lumigo/lumigo-kubernetes-operator:${{ needs.validate-release-increment.outputs.version }}
        run: |
          make VERSION=${{ needs.validate-release-increment.outputs.version }} docker-buildx-manager

  publish-telemetry-proxy-ecr-image:
    strategy:
      matrix:
        include:
          - ecr-registry: public.ecr.aws
            registry-type: public
          - ecr-registry: 709825985650.dkr.ecr.us-east-1.amazonaws.com
            registry-type: private
            registries: "709825985650"
    runs-on: ubuntu-latest
    needs:
    - validate-release-increment
    if: ${{ needs.validate-release-increment.outputs.perform-release == 'true' }}
    steps:
      - name: Checkout
        uses: actions/checkout@v3
        with:
          fetch-depth: 0
      - name: Setup Go
        uses: actions/setup-go@v3
        with:
          go-version: 1.23
      - name: Install tools
        run: |
          make install-tools
      - name: Configure AWS credentials
        uses: aws-actions/configure-aws-credentials@v1
        with:
          aws-access-key-id: ${{ secrets.AWS_ACCESS_KEY_ID }}
          aws-secret-access-key: ${{ secrets.AWS_SECRET_ACCESS_KEY }}
          aws-region: us-east-1
      - name: Login to Amazon ECR
        id: login-ecr
        uses: aws-actions/amazon-ecr-login@v1
        with:
          registry-type: ${{ matrix.registry-type }}
          registries: ${{ matrix.registries }}
      - name: Build and push container image to Amazon ECR
        env:
          PROXY_IMG: ${{ matrix.ecr-registry }}/lumigo/lumigo-kubernetes-telemetry-proxy:${{ needs.validate-release-increment.outputs.version }}
        run: |
          make verify-telemetry-proxy-arch docker-buildx-telemetry-proxy

  publish-watchdog-ecr-image:
    strategy:
      matrix:
        include:
          - ecr-registry: public.ecr.aws
            registry-type: public
          - ecr-registry: 709825985650.dkr.ecr.us-east-1.amazonaws.com
            registry-type: private
            registries: "709825985650"
    runs-on: ubuntu-latest
    needs:
    - validate-release-increment
    if: ${{ needs.validate-release-increment.outputs.perform-release == 'true' }}
    steps:
      - name: Checkout
        uses: actions/checkout@v3
        with:
          fetch-depth: 0
      - name: Setup Go
        uses: actions/setup-go@v3
        with:
          go-version: 1.23
      - name: Install tools
        run: |
          make install-tools
      - name: Configure AWS credentials
        uses: aws-actions/configure-aws-credentials@v1
        with:
          aws-access-key-id: ${{ secrets.AWS_ACCESS_KEY_ID }}
          aws-secret-access-key: ${{ secrets.AWS_SECRET_ACCESS_KEY }}
          aws-region: us-east-1
      - name: Login to Amazon ECR
        id: login-ecr
        uses: aws-actions/amazon-ecr-login@v1
        with:
          registry-type: ${{ matrix.registry-type }}
          registries: ${{ matrix.registries }}
      - name: Build and push container image to Amazon ECR
        env:
          WATCHDOG_IMG: ${{ matrix.ecr-registry }}/lumigo/lumigo-kubernetes-watchdog:${{ needs.validate-release-increment.outputs.version }}
        run: |
          make docker-buildx-watchdog

  publish-kube-rbac-proxy-ecr-image:
    strategy:
      matrix:
        include:
          - ecr-registry: public.ecr.aws
            registry-type: public
          - ecr-registry: 709825985650.dkr.ecr.us-east-1.amazonaws.com
            registry-type: private
            registries: 709825985650
    runs-on: ubuntu-latest
    needs:
      - validate-release-increment
    if: ${{ needs.validate-release-increment.outputs.perform-release == 'true' }}
    steps:
      - name: Checkout
        uses: actions/checkout@v3
        with:
          fetch-depth: 0
          path: main
      - name: Print kube-rbac-proxy version
        id: print-kube-rbac-proxy-version
        run: |
          echo "kube_rbac_proxy_tag=$(cat main/kube-rbac-proxy/VERSION.kube-rbac-proxy)" >> ${GITHUB_OUTPUT}
      - name: Checkout kube-rbac-proxy repo
        uses: actions/checkout@v3
        with:
          repository: brancz/kube-rbac-proxy
          ref: ${{ steps.print-kube-rbac-proxy-version.outputs.kube_rbac_proxy_tag }}
          path: kube-rbac-proxy
      - name: Setup Go
        uses: actions/setup-go@v3
        with:
          go-version: 1.22
      - name: Configure AWS credentials
        uses: aws-actions/configure-aws-credentials@v1
        with:
          aws-access-key-id: ${{ secrets.AWS_ACCESS_KEY_ID }}
          aws-secret-access-key: ${{ secrets.AWS_SECRET_ACCESS_KEY }}
          aws-region: us-east-1
      - name: Login to Amazon ECR
        id: login-ecr
        uses: aws-actions/amazon-ecr-login@v1
        with:
          registry-type: ${{ matrix.registry-type }}
          registries: ${{ matrix.registries }}
      - name: Build and push container image to Amazon ECR
        env:
          DOCKER_REPO: ${{ matrix.ecr-registry }}/lumigo/lumigo-kubernetes-rbac-proxy
          VERSION: ${{ needs.validate-release-increment.outputs.version }}
        run: |
          cat main/kube-rbac-proxy/publish.sh > kube-rbac-proxy/scripts/publish.sh
          cd kube-rbac-proxy
          ./scripts/publish.sh


  publish-helm-chart:
    strategy:
      matrix:
        include:
          - helm-registry: public-gallery
            ecr-registry: public.ecr.aws
            registry-type: public
            is_public_gallery: true
          - helm-registry: eks-addon
            ecr-registry: 709825985650.dkr.ecr.us-east-1.amazonaws.com
            registry-type: private
            registries: "709825985650"
            is_eks_addon: true
    runs-on: ubuntu-latest
    needs:
    - validate-release-increment
    - publish-controller-ecr-image
    - publish-telemetry-proxy-ecr-image
    - publish-watchdog-ecr-image
    - publish-kube-rbac-proxy-ecr-image
    if: ${{ needs.validate-release-increment.outputs.perform-release }}
    steps:
      - name: Checkout
        uses: actions/checkout@v3
        with:
          fetch-depth: 0
      - run: |
          git branch -r
      - name: Configure Git
        run: |
          git config user.name "$GITHUB_ACTOR"
          git config user.email "$GITHUB_ACTOR@users.noreply.github.com"
      - name: Configure AWS credentials
        uses: aws-actions/configure-aws-credentials@v1
        with:
          aws-access-key-id: ${{ secrets.AWS_ACCESS_KEY_ID }}
          aws-secret-access-key: ${{ secrets.AWS_SECRET_ACCESS_KEY }}
          aws-region: us-east-1
      - name: Login to Amazon ECR
        id: login-ecr
        uses: aws-actions/amazon-ecr-login@v1
        with:
          registry-type: ${{ matrix.registry-type }}
          registries: ${{ matrix.registries }}
      - name: Set up Helm
        run: curl -fsSL -o get_helm.sh https://raw.githubusercontent.com/helm/helm/main/scripts/get-helm-3 | bash
      - name: Set up yq
        run: |
          sudo wget -qO /usr/local/bin/yq https://github.com/mikefarah/yq/releases/latest/download/yq_linux_amd64
          sudo chmod +x /usr/local/bin/yq
      - name: Update Helm chart metadata
        run: |
          yq e -i '.version = "${{ needs.validate-release-increment.outputs.version }}"' charts/lumigo-operator/Chart.yaml
          yq e -i '.appVersion = "${{ needs.validate-release-increment.outputs.version }}"' charts/lumigo-operator/Chart.yaml
      - name: Update Helm chart defaults
        run: |
          yq e -i ".controllerManager.manager.image.repository = \"${{ matrix.ecr-registry }}/lumigo/lumigo-kubernetes-operator\"" charts/lumigo-operator/values.yaml
          yq e -i ".controllerManager.manager.image.tag = \"${{ needs.validate-release-increment.outputs.version }}\"" charts/lumigo-operator/values.yaml
          yq e -i ".controllerManager.telemetryProxy.image.repository = \"${{ matrix.ecr-registry }}/lumigo/lumigo-kubernetes-telemetry-proxy\"" charts/lumigo-operator/values.yaml
          yq e -i ".controllerManager.telemetryProxy.image.tag = \"${{ needs.validate-release-increment.outputs.version }}\"" charts/lumigo-operator/values.yaml
          yq e -i ".telemetryProxy.image.repository = \"${{ matrix.ecr-registry }}/lumigo/lumigo-kubernetes-telemetry-proxy\"" charts/lumigo-operator/values.yaml
          yq e -i ".telemetryProxy.image.tag = \"${{ needs.validate-release-increment.outputs.version }}\"" charts/lumigo-operator/values.yaml
          yq e -i ".controllerManager.kubeRbacProxy.image.repository = \"${{ matrix.ecr-registry }}/lumigo/lumigo-kubernetes-rbac-proxy\"" charts/lumigo-operator/values.yaml
          yq e -i ".controllerManager.kubeRbacProxy.image.tag = \"${{ needs.validate-release-increment.outputs.version }}\"" charts/lumigo-operator/values.yaml
          yq e -i ".watchdog.image.repository = \"${{ matrix.ecr-registry }}/lumigo/lumigo-kubernetes-watchdog\"" charts/lumigo-operator/values.yaml
          yq e -i ".watchdog.image.tag = \"${{ needs.validate-release-increment.outputs.version }}\"" charts/lumigo-operator/values.yaml
      - name: Update Helm chart defaults for eks addon
        if: ${{ matrix.is_eks_addon }}
        run: |
          LUMIGO_AUTOTRACE_LATEST_VERSION=$(aws ecr describe-images --region us-east-1 --registry-id 709825985650 --repository-name lumigo/lumigo-autotrace --query 'sort_by(imageDetails,& imagePushedAt)[-2].imageTags[0]' --output text)
          echo "LUMIGO_AUTOTRACE_LATEST_VERSION=$LUMIGO_AUTOTRACE_LATEST_VERSION"

          yq e -i ".injectorWebhook.lumigoInjector.image.repository = \"${{ matrix.ecr-registry }}/lumigo/lumigo-autotrace\"" charts/lumigo-operator/values.yaml
          yq e -i ".injectorWebhook.lumigoInjector.image.tag = \"$LUMIGO_AUTOTRACE_LATEST_VERSION\"" charts/lumigo-operator/values.yaml
          yq e -i "(select(documentIndex == 1).spec.template.spec.containers[] | select(.name == \"manager\").env[] | select(.name == \"LUMIGO_INJECTOR_IMAGE\")).value = \"${{ matrix.ecr-registry }}/lumigo/lumigo-autotrace:$LUMIGO_AUTOTRACE_LATEST_VERSION\"" config/manager/manager.yaml
      - name: Update Kustomize images
        run: |
          yq -i "(select(documentIndex == 1).spec.template.spec.containers[] | select(.name == \"manager\")).image = \"${{ matrix.ecr-registry }}/lumigo/lumigo-kubernetes-operator:${{ needs.validate-release-increment.outputs.version }}\"" config/manager/manager.yaml
          yq -i "(select(documentIndex == 1).spec.template.spec.containers[] | select(.name == \"telemetry-proxy\")).image = \"${{ matrix.ecr-registry }}/lumigo/lumigo-kubernetes-telemetry-proxy:${{ needs.validate-release-increment.outputs.version }}\"" config/manager/manager.yaml
          yq -i "(.spec.template.spec.containers[] | select(.name == \"watchdog\")).image = \"${{ matrix.ecr-registry }}/lumigo/lumigo-kubernetes-watchdog:${{ needs.validate-release-increment.outputs.version }}\"" config/watchdog/deployment.yaml
      - name: Update Kustomize operator version
        run: |
          yq -i '(select(documentIndex == 1).spec.template.spec.containers[] | select(.name == "manager") | .env[] | select(.name == "LUMIGO_OPERATOR_VERSION")).value = "${{ needs.validate-release-increment.outputs.version }}"' config/manager/manager.yaml
          yq -i '(select(documentIndex == 1).spec.template.spec.containers[] | select(.name == "telemetry-proxy") | .env[] | select(.name == "LUMIGO_OPERATOR_VERSION")).value = "${{ needs.validate-release-increment.outputs.version }}"' config/manager/manager.yaml
          yq -i '(.spec.template.spec.containers[] | select(.name == "watchdog") | .env[] | select(.name == "LUMIGO_OPERATOR_VERSION")).value = "${{ needs.validate-release-increment.outputs.version }}"' config/watchdog/deployment.yaml
      - name: Prep Changelog settings
        if: ${{ matrix.is_public_gallery }}
        id: changelog-settings
        run: |
          echo "organization=$(echo "${GITHUB_REPOSITORY}" | awk -F/ '{ print $1 }')" >> ${GITHUB_OUTPUT}
          echo "repository=$(echo "${GITHUB_REPOSITORY}" | awk -F/ '{ print $2 }')" >> ${GITHUB_OUTPUT}
      - name: Update Changelog
        if: ${{ matrix.is_public_gallery }}
        uses: addnab/docker-run-action@v3
        env:
          CHANGELOG_GITHUB_TOKEN: ${{ secrets.GITHUB_TOKEN }}
        with:
          image: githubchangeloggenerator/github-changelog-generator
          options: "-v ${{ github.workspace }}:/github/workspace --env SRC_PATH=/github/workspace --env CHANGELOG_GITHUB_TOKEN --workdir /github/workspace"
          run: |
            github_changelog_generator -u "${{ steps.changelog-settings.outputs.organization }}" -p "${{ steps.changelog-settings.outputs.repository }}" pull-requests=false issues=false issues-wo-labels=false pr-wo-labels=false
      - name: Print CHANGELOG.md
        if: ${{ matrix.is_public_gallery }}
        run: |
          cat CHANGELOG.md
      - name: Create release commit
        if: ${{ matrix.is_public_gallery }}
        id: create-release-commit
        run: |
          git add charts/lumigo-operator
          git add config/manager/manager.yaml
          git add config/watchdog/deployment.yaml
          git add CHANGELOG.md
          git commit -m "v${{ needs.validate-release-increment.outputs.version }}"

          git tag "v${{ needs.validate-release-increment.outputs.version }}" $(git rev-parse HEAD)
      - name: Get dependencies (pull sub-charts into the main chart)
        run: |
          helm repo add prometheus-community https://prometheus-community.github.io/helm-charts
          helm dependency build charts/lumigo-operator
      - name: Package Helm chart
        run: |
          helm package charts/lumigo-operator --destination packages/
      - name: Push Helm chart to marketplace owned ecr
        if: ${{ matrix.is_eks_addon }}
        id: push-helm-marketplace-owned-ecr
        run: |
          export HELM_EXPERIMENTAL_OCI=1
          aws ecr get-login-password --region us-east-1 | helm registry login --username AWS --password-stdin ${{ matrix.ecr-registry }}
          helm push packages/lumigo-operator-${{ needs.validate-release-increment.outputs.version }}.tgz oci://${{ matrix.ecr-registry }}/lumigo # helm know to push to the right repository based on the chart name inside chart.yaml
      - name: Calculate updated Helm index
        if: ${{ matrix.is_public_gallery }}
        id: prepare-helm-index-update
        run: |
          git checkout origin/gh-pages -b gh-pages --quiet

          helm repo index packages/ --merge index.yaml --url "https://github.com/lumigo-io/lumigo-kubernetes-operator/releases/download/v${{ needs.validate-release-increment.outputs.version }}"
          mv packages/index.yaml index.yaml

          git add index.yaml

          git status

          git commit -m "v${{ needs.validate-release-increment.outputs.version }}"
          echo "commit_sha=$(git rev-parse HEAD)" >> ${GITHUB_OUTPUT}
      - name: Update Helm index
        if: ${{ matrix.is_public_gallery }}
        uses: CasperWA/push-protected@v2
        with:
          token: ${{ secrets.TRIGGER_RELEASE_TOKEN }}
          branch: gh-pages
      - name: Create Release
        if: ${{ matrix.is_public_gallery }}
        uses: ncipollo/release-action@v1.12.0
        with:
          token: ${{ secrets.TRIGGER_RELEASE_TOKEN }}
          commit: "${{ steps.prepare-helm-index-update.outputs.commit_sha }}"
          name: "v${{ needs.validate-release-increment.outputs.version }}"
          tag: v${{ needs.validate-release-increment.outputs.version }}
          artifacts: packages/*
          omitBody: true
          replacesArtifacts: true<|MERGE_RESOLUTION|>--- conflicted
+++ resolved
@@ -6,11 +6,7 @@
   pull_request:
 
 concurrency:
-<<<<<<< HEAD
   group: ${{ github.workflow }}-${{ github.ref }}
-=======
-  group: build-and-test-${{ github.ref }}
->>>>>>> e64d34cd
   cancel-in-progress: true
 
 jobs:
