--- conflicted
+++ resolved
@@ -16,13 +16,9 @@
 
 exporters:
   debug:
-<<<<<<< HEAD
     sampling_initial: 1
     sampling_thereafter: 1
     use_internal_logger: true
-=======
-
->>>>>>> 5fc0eb36
 service:
   pipelines:
     logs:
@@ -160,11 +156,7 @@
 
 {{- range $i, $namespace := $namespaces }}
   otlphttp/lumigo_ns_{{ $namespace.name }}:
-<<<<<<< HEAD
-    endpoint: ${env:LUMIGO_LOGS_ENDPOINT}
-=======
     endpoint: ${env:LUMIGO_LOGS_ENDPOINT:-https://ga-otlp.lumigo-tracer-edge.golumigo.com}
->>>>>>> 5fc0eb36
     auth:
       authenticator: lumigoauth/ns_{{ $namespace.name }}
 {{- end }}
