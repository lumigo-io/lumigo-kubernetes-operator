--- conflicted
+++ resolved
@@ -90,11 +90,7 @@
 
 {{- range $i, $namespace := $namespaces }}
   otlphttp/lumigo_ns_{{ $namespace.name }}:
-<<<<<<< HEAD
-    endpoint: ${env:LUMIGO_ENDPOINT}
-=======
     endpoint: ${env:LUMIGO_LOGS_ENDPOINT:-https://ga-otlp.lumigo-tracer-edge.golumigo.com}
->>>>>>> 5fc0eb36
     auth:
       authenticator: lumigoauth/ns_{{ $namespace.name }}
 {{- end }}
