--- conflicted
+++ resolved
@@ -9,10 +9,6 @@
   prometheus:
     config:
       scrape_configs:
-        - job_name: 'otel-collector'
-          scrape_interval: 5s
-          static_configs:
-            - targets: ['0.0.0.0:8888']
   otlp:
     protocols:
       http:
@@ -23,6 +19,10 @@
   prometheus:
     config:
       scrape_configs:
+        - job_name: 'otel-collector-self-metrics'
+          scrape_interval: 5s
+          static_configs:
+            - targets: ['0.0.0.0:8888']
         - job_name: 'k8s-infra-metrics'
           metrics_path: /metrics
           scrape_interval: {{ $infraMetricsFrequency }}
@@ -185,9 +185,6 @@
 {{- end }}
 
 processors:
-<<<<<<< HEAD
-  batch:
-=======
   filter/filter-prom-metrics:
     metrics:
       exclude:
@@ -232,7 +229,6 @@
         resource_attributes:
           - key: job
             value: k8s-infra-metrics-resources
-
 {{ if $essentialMetricsOnly }}
   filter/essential-metrics-only:
     metrics:
@@ -271,7 +267,6 @@
           - kube_pod_created
           - kube_pod_info
 {{- end }}
->>>>>>> cb76f45c
   k8sdataenricherprocessor:
     auth_type: serviceAccount
 {{- range $i, $namespace := $namespaces }}
@@ -335,6 +330,7 @@
     send_batch_size: 100
     timeout: 1s
 {{- end }}
+  batch/metrics:
   transform/inject_operator_details_into_resource:
     trace_statements:
     - context: resource
@@ -383,6 +379,7 @@
 {{- if $clusterName }}
       - transform/add_cluster_name
 {{- end }}
+      - batch/metrics
       exporters:
       - otlphttp/lumigo_metrics
 {{- if $debug }}
@@ -393,6 +390,8 @@
       # We cannot add a Batch processor to this pipeline as it would break the
       # `headers_setter/lumigo` extension.
       # See https://github.com/open-telemetry/opentelemetry-collector/issues/4544
+      # This might have been fixed in https://github.com/open-telemetry/opentelemetry-collector/pull/7578,
+      # but requires thorough testing.
       receivers:
       - otlp
       processors:
