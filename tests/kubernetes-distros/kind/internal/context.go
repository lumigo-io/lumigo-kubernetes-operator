--- conflicted
+++ resolved
@@ -6,11 +6,8 @@
 	ContextKeyRunId                       = ContextKey("run-id")
 	ContextKeyOtlpSinkConfigPath          = ContextKey("otlp-sink/config")
 	ContextKeyOtlpSinkDataPath            = ContextKey("otlp-sink/data")
-<<<<<<< HEAD
 	ContextKeyLumigoEndpoint              = ContextKey("lumigo/endpoint")
-=======
 	ContextKeyLumigoOperatorDebug         = ContextKey("lumigo/debug")
->>>>>>> 9558b2c1
 	ContextKeyLumigoToken                 = ContextKey("lumigo/token")
 	ContextKeyOperatorControllerImage     = ContextKey("lumigo/operator/images/controller")
 	ContextKeyOperatorTelemetryProxyImage = ContextKey("lumigo/operator/images/proxy")
